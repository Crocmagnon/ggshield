from typing import Dict, Optional
from unittest.mock import ANY, Mock, patch

import pytest
from click.testing import CliRunner

from ggshield.cmd.main import cli
from ggshield.core.filter import init_exclusion_regexes
from ggshield.core.utils import EMPTY_SHA, EMPTY_TREE, IGNORED_DEFAULT_WILDCARDS
from tests.conftest import assert_invoke_ok


class TestPrepush:
    @patch("ggshield.cmd.secret.scan.prepush.get_list_commit_SHA")
    def test_pre_push_no_commits(self, get_list_mock: Mock, cli_fs_runner: CliRunner):
        """
        GIVEN a prepush range with 0 commits
        WHEN the command is run
        THEN it should return 0 and warn it was unable to get range
        """
        get_list_mock.return_value = []
        result = cli_fs_runner.invoke(
            cli,
            ["-v", "scan", "pre-push"],
            env={"PRE_COMMIT_FROM_REF": "a" * 40, "PRE_COMMIT_TO_REF": "b" * 40},
        )
<<<<<<< HEAD
        assert result.exit_code == 0, result.output
=======
        assert_invoke_ok(result)
>>>>>>> eb176f42
        assert "Unable to get commit range." in result.output

    @patch("ggshield.cmd.secret.scan.prepush.get_list_commit_SHA")
    @patch("ggshield.cmd.secret.scan.prepush.scan_commit_range")
    @patch("ggshield.cmd.secret.scan.prepush.check_git_dir")
    def test_prepush_too_many(
        self,
        check_dir_mock: Mock,
        scan_commit_range_mock: Mock,
        get_list_mock: Mock,
        cli_fs_runner: CliRunner,
    ):
        """
        GIVEN a prepush range with 51 commits
        WHEN the command is run
        THEN it should return 0 warn too many commits for scanning, and scan last 50
        """
        scan_commit_range_mock.return_value = 0
        get_list_mock.return_value = ["a"] * 51
        result = cli_fs_runner.invoke(
            cli,
            ["-v", "scan", "pre-push"],
            env={"PRE_COMMIT_FROM_REF": "a" * 40, "PRE_COMMIT_TO_REF": "b" * 40},
        )
        assert result.exit_code == 0, result.output
        scan_commit_range_mock.assert_called_once()
        _, kwargs = scan_commit_range_mock.call_args_list[0]
        assert len(kwargs["commit_list"]) == 50
<<<<<<< HEAD
=======
        assert_invoke_ok(result)
>>>>>>> eb176f42
        assert "Too many commits. Scanning last 50" in result.output

    @patch("ggshield.cmd.secret.scan.prepush.get_list_commit_SHA")
    @patch("ggshield.cmd.secret.scan.prepush.scan_commit_range")
    @patch("ggshield.cmd.secret.scan.prepush.check_git_dir")
    @pytest.mark.parametrize(
        ["env", "input"],
        [
            pytest.param(
                {"PRE_COMMIT_SOURCE": "a" * 40, "PRE_COMMIT_ORIGIN": "b" * 40},
                None,
                id="old env names",
            ),
            pytest.param(
                {"PRE_COMMIT_FROM_REF": "a" * 40, "PRE_COMMIT_TO_REF": "b" * 40},
                None,
                id="new env names",
            ),
            pytest.param(
                {},
                f"main\n{'a'*40}\norigin/main\n{'b'*40}\n",
                id="stdin input",
            ),
        ],
    )
    def test_prepush_pre_commit_framework(
        self,
        check_dir_mock: Mock,
        scan_commit_range_mock: Mock,
        get_list_mock: Mock,
        cli_fs_runner: CliRunner,
        env: Dict,
        input: Optional[str],
    ):
        """
        GIVEN a prepush range with 20 commits provided by the pre-commit framework
        WHEN the command is run
        THEN it should pass onto scan and return 0
        AND the `exclusion_regexes` argument of the scan_commit_range() call should
        match IGNORED_DEFAULT_WILDCARDS
        """
        scan_commit_range_mock.return_value = 0
        commit_list = ["a"] * 20
        get_list_mock.return_value = commit_list

        result = cli_fs_runner.invoke(
            cli, ["-v", "scan", "pre-push"], env=env, input=input
        )
        get_list_mock.assert_called_once_with(
            "--max-count=51 " + "b" * 40 + "..." + "a" * 40
        )

        scan_commit_range_mock.assert_called_once_with(
            client=ANY,
            cache=ANY,
            commit_list=commit_list,
            output_handler=ANY,
            verbose=True,
            exclusion_regexes=ANY,
            matches_ignore=ANY,
            scan_id=ANY,
            ignored_detectors=set(),
        )
        assert result.exit_code == 0, result.output
        assert "Commits to scan: 20" in result.output
<<<<<<< HEAD
=======
        assert_invoke_ok(result)
>>>>>>> eb176f42

        expected_exclusion_regexes = init_exclusion_regexes(IGNORED_DEFAULT_WILDCARDS)
        expected_exclusion_patterns = [r.pattern for r in expected_exclusion_regexes]
        result_exclusion_regexes = scan_commit_range_mock.call_args_list[0][1][
            "exclusion_regexes"
        ]
        result_exclusion_patterns = [r.pattern for r in result_exclusion_regexes]

        assert sorted(result_exclusion_patterns) == sorted(expected_exclusion_patterns)

    @patch("ggshield.cmd.secret.scan.prepush.get_list_commit_SHA")
    @patch("ggshield.cmd.secret.scan.prepush.scan_commit_range")
    @patch("ggshield.cmd.secret.scan.prepush.check_git_dir")
    def test_prepush_stdin_input_empty(
        self,
        check_dir_mock: Mock,
        scan_commit_range_mock: Mock,
        get_list_mock: Mock,
        cli_fs_runner: CliRunner,
    ):
        """
        GIVEN an empty stdin input
        WHEN the command is run
        THEN it should print nothing to scan and return 0
        """

        result = cli_fs_runner.invoke(cli, ["-v", "scan", "pre-push"], input="")
        assert result.exit_code == 0, result.output
        assert "Deletion event or nothing to scan.\n" in result.output
<<<<<<< HEAD
=======
        assert_invoke_ok(result)
>>>>>>> eb176f42

    @patch("ggshield.cmd.secret.scan.prepush.get_list_commit_SHA")
    @patch("ggshield.cmd.secret.scan.prepush.scan_commit_range")
    @patch("ggshield.cmd.secret.scan.prepush.check_git_dir")
    def test_prepush_new_branch(
        self,
        check_dir_mock: Mock,
        scan_commit_range_mock: Mock,
        get_list_mock: Mock,
        cli_fs_runner: CliRunner,
    ):
        """
        GIVEN a target commit of EMPTY_SHA
        WHEN the command is run
        THEN it should warn of new branch and return 0
        """
        scan_commit_range_mock.return_value = 0
        get_list_mock.return_value = ["a" for _ in range(60)]

        result = cli_fs_runner.invoke(
            cli,
            ["-v", "scan", "pre-push"],
            env={"PRE_COMMIT_FROM_REF": "a" * 40, "PRE_COMMIT_TO_REF": EMPTY_SHA},
        )
        assert result.exit_code == 0, result.output
        get_list_mock.assert_called_once_with(
            f"--max-count=51 {EMPTY_TREE} { 'a' * 40}"
        )
        scan_commit_range_mock.assert_called_once()

        assert "New tree event. Scanning last 50 commits" in result.output
        assert "Commits to scan: 50" in result.output
<<<<<<< HEAD
=======
        assert_invoke_ok(result)
>>>>>>> eb176f42

    @patch("ggshield.cmd.secret.scan.prepush.get_list_commit_SHA")
    @patch("ggshield.cmd.secret.scan.prepush.scan_commit_range")
    @patch("ggshield.cmd.secret.scan.prepush.check_git_dir")
    def test_prepush_deletion(
        self,
        check_dir_mock: Mock,
        scan_commit_range_mock: Mock,
        get_list_mock: Mock,
        cli_fs_runner: CliRunner,
    ):
        """
        GIVEN an origin commit of EMPTY_SHA
        WHEN the command is run
        THEN it should warn of new branch and return 0
        """
        scan_commit_range_mock.return_value = 0
        get_list_mock.return_value = ["a" for _ in range(10)]

        result = cli_fs_runner.invoke(
            cli,
            ["-v", "scan", "pre-push"],
            env={"PRE_COMMIT_FROM_REF": EMPTY_SHA, "PRE_COMMIT_TO_REF": "a" * 40},
        )
        assert result.exit_code == 0, result.output
        assert "Deletion event or nothing to scan.\n" in result.output
<<<<<<< HEAD
=======
        assert_invoke_ok(result)
>>>>>>> eb176f42

    @patch("ggshield.cmd.secret.scan.prepush.get_list_commit_SHA")
    @patch("ggshield.cmd.secret.scan.prepush.scan_commit_range")
    @patch("ggshield.cmd.secret.scan.prepush.check_git_dir")
    def test_prepush_stdin_input_no_newline(
        self,
        check_dir_mock: Mock,
        scan_commit_range_mock: Mock,
        get_list_mock: Mock,
        cli_fs_runner: CliRunner,
    ):
        """
        GIVEN 20 commits through stdin input
        WHEN the command is run
        THEN it should pass onto scan and return 0
        """
        scan_commit_range_mock.return_value = 0
        get_list_mock.return_value = ["a" for _ in range(20)]

        result = cli_fs_runner.invoke(
            cli,
            ["-v", "scan", "pre-push"],
            input="refs/heads/main bfffbd925b1ce9298e6c56eb525b8d7211603c09 refs/heads/main 649061dcda8bff94e02adbaac70ca64cfb84bc78",  # noqa: E501
        )
        assert result.exit_code == 0, result.output
        get_list_mock.assert_called_once_with(
            "--max-count=51 649061dcda8bff94e02adbaac70ca64cfb84bc78...bfffbd925b1ce9298e6c56eb525b8d7211603c09"  # noqa: E501
        )  # noqa: E501
        scan_commit_range_mock.assert_called_once()
<<<<<<< HEAD
        assert "Commits to scan: 20" in result.output
=======
        assert "Commits to scan: 20" in result.output
        assert_invoke_ok(result)
>>>>>>> eb176f42
<|MERGE_RESOLUTION|>--- conflicted
+++ resolved
@@ -24,11 +24,7 @@
             ["-v", "scan", "pre-push"],
             env={"PRE_COMMIT_FROM_REF": "a" * 40, "PRE_COMMIT_TO_REF": "b" * 40},
         )
-<<<<<<< HEAD
-        assert result.exit_code == 0, result.output
-=======
-        assert_invoke_ok(result)
->>>>>>> eb176f42
+        assert_invoke_ok(result)
         assert "Unable to get commit range." in result.output
 
     @patch("ggshield.cmd.secret.scan.prepush.get_list_commit_SHA")
@@ -53,14 +49,10 @@
             ["-v", "scan", "pre-push"],
             env={"PRE_COMMIT_FROM_REF": "a" * 40, "PRE_COMMIT_TO_REF": "b" * 40},
         )
-        assert result.exit_code == 0, result.output
+        assert_invoke_ok(result)
         scan_commit_range_mock.assert_called_once()
         _, kwargs = scan_commit_range_mock.call_args_list[0]
         assert len(kwargs["commit_list"]) == 50
-<<<<<<< HEAD
-=======
-        assert_invoke_ok(result)
->>>>>>> eb176f42
         assert "Too many commits. Scanning last 50" in result.output
 
     @patch("ggshield.cmd.secret.scan.prepush.get_list_commit_SHA")
@@ -124,12 +116,8 @@
             scan_id=ANY,
             ignored_detectors=set(),
         )
-        assert result.exit_code == 0, result.output
+        assert_invoke_ok(result)
         assert "Commits to scan: 20" in result.output
-<<<<<<< HEAD
-=======
-        assert_invoke_ok(result)
->>>>>>> eb176f42
 
         expected_exclusion_regexes = init_exclusion_regexes(IGNORED_DEFAULT_WILDCARDS)
         expected_exclusion_patterns = [r.pattern for r in expected_exclusion_regexes]
@@ -157,12 +145,8 @@
         """
 
         result = cli_fs_runner.invoke(cli, ["-v", "scan", "pre-push"], input="")
-        assert result.exit_code == 0, result.output
+        assert_invoke_ok(result)
         assert "Deletion event or nothing to scan.\n" in result.output
-<<<<<<< HEAD
-=======
-        assert_invoke_ok(result)
->>>>>>> eb176f42
 
     @patch("ggshield.cmd.secret.scan.prepush.get_list_commit_SHA")
     @patch("ggshield.cmd.secret.scan.prepush.scan_commit_range")
@@ -187,7 +171,7 @@
             ["-v", "scan", "pre-push"],
             env={"PRE_COMMIT_FROM_REF": "a" * 40, "PRE_COMMIT_TO_REF": EMPTY_SHA},
         )
-        assert result.exit_code == 0, result.output
+        assert_invoke_ok(result)
         get_list_mock.assert_called_once_with(
             f"--max-count=51 {EMPTY_TREE} { 'a' * 40}"
         )
@@ -195,10 +179,6 @@
 
         assert "New tree event. Scanning last 50 commits" in result.output
         assert "Commits to scan: 50" in result.output
-<<<<<<< HEAD
-=======
-        assert_invoke_ok(result)
->>>>>>> eb176f42
 
     @patch("ggshield.cmd.secret.scan.prepush.get_list_commit_SHA")
     @patch("ggshield.cmd.secret.scan.prepush.scan_commit_range")
@@ -223,12 +203,8 @@
             ["-v", "scan", "pre-push"],
             env={"PRE_COMMIT_FROM_REF": EMPTY_SHA, "PRE_COMMIT_TO_REF": "a" * 40},
         )
-        assert result.exit_code == 0, result.output
+        assert_invoke_ok(result)
         assert "Deletion event or nothing to scan.\n" in result.output
-<<<<<<< HEAD
-=======
-        assert_invoke_ok(result)
->>>>>>> eb176f42
 
     @patch("ggshield.cmd.secret.scan.prepush.get_list_commit_SHA")
     @patch("ggshield.cmd.secret.scan.prepush.scan_commit_range")
@@ -253,14 +229,9 @@
             ["-v", "scan", "pre-push"],
             input="refs/heads/main bfffbd925b1ce9298e6c56eb525b8d7211603c09 refs/heads/main 649061dcda8bff94e02adbaac70ca64cfb84bc78",  # noqa: E501
         )
-        assert result.exit_code == 0, result.output
+        assert_invoke_ok(result)
         get_list_mock.assert_called_once_with(
             "--max-count=51 649061dcda8bff94e02adbaac70ca64cfb84bc78...bfffbd925b1ce9298e6c56eb525b8d7211603c09"  # noqa: E501
         )  # noqa: E501
         scan_commit_range_mock.assert_called_once()
-<<<<<<< HEAD
-        assert "Commits to scan: 20" in result.output
-=======
-        assert "Commits to scan: 20" in result.output
-        assert_invoke_ok(result)
->>>>>>> eb176f42
+        assert "Commits to scan: 20" in result.output