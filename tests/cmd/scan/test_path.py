--- conflicted
+++ resolved
@@ -65,11 +65,7 @@
 
         with my_vcr.use_cassette("test_scan_file_secret"):
             result = cli_fs_runner.invoke(cli, cmd)
-<<<<<<< HEAD
-            assert result.exit_code == 1, result.output
-=======
             assert_invoke_exited_with(result, 1)
->>>>>>> eb176f42
             assert result.exception
             assert (
                 "GitGuardian Development Secret (Validity: Cannot Check)  (Ignore with SHA: 4f307a4cae8f14cc276398c666559a6d4f959640616ed733b168a9ee7ab08fd4)"  # noqa
@@ -87,11 +83,7 @@
             result = cli_fs_runner.invoke(
                 cli, ["-v", "secret", "scan", "path", "file_secret"]
             )
-<<<<<<< HEAD
-        assert result.exit_code == 1, result.output
-=======
         assert_invoke_exited_with(result, 1)
->>>>>>> eb176f42
         assert result.exception
         assert (
             "Incident 1(Secrets detection): GitGuardian Test Token Checked (Validity: Valid)  (Ignore with SHA: 56c12"
@@ -110,11 +102,7 @@
             result = cli_fs_runner.invoke(
                 cli, ["-v", "secret", "scan", "--json", "path", "file_secret"]
             )
-<<<<<<< HEAD
-        assert result.exit_code == 1, result.output
-=======
         assert_invoke_exited_with(result, 1)
->>>>>>> eb176f42
         assert result.exception
 
         if validity:
@@ -143,11 +131,7 @@
                     "file_secret",
                 ],
             )
-<<<<<<< HEAD
-            assert result.exit_code == 0, result.output
-=======
             assert_invoke_ok(result)
->>>>>>> eb176f42
             assert not result.exception
             if json_output:
                 json.loads(result.output)
@@ -157,11 +141,7 @@
         result = cli_fs_runner.invoke(
             cli, ["secret", "scan", "path", "file1", "file2"], input="n\n"
         )
-<<<<<<< HEAD
-        assert result.exit_code == 0, result.output
-=======
-        assert_invoke_ok(result)
->>>>>>> eb176f42
+        assert_invoke_ok(result)
         assert not result.exception
 
     @my_vcr.use_cassette()
@@ -170,11 +150,7 @@
         result = cli_fs_runner.invoke(
             cli, ["secret", "scan", "path", "file1", "file2", "-r", "-y"]
         )
-<<<<<<< HEAD
-        assert result.exit_code == 0, result.output
-=======
-        assert_invoke_ok(result)
->>>>>>> eb176f42
+        assert_invoke_ok(result)
         assert not result.exception
 
     @my_vcr.use_cassette()
@@ -186,11 +162,7 @@
             input="y\n",
             catch_exceptions=True,
         )
-<<<<<<< HEAD
-        assert result.exit_code == 0, result.output
-=======
-        assert_invoke_ok(result)
->>>>>>> eb176f42
+        assert_invoke_ok(result)
         assert not result.exception
         assert "file1\n" in result.output
         assert "file2\n" in result.output
@@ -201,11 +173,7 @@
         result = cli_fs_runner.invoke(
             cli, ["-v", "secret", "scan", "path", "file1", "file2", "-r"], input="n\n"
         )
-<<<<<<< HEAD
-        assert result.exit_code == 0, result.output
-=======
-        assert_invoke_ok(result)
->>>>>>> eb176f42
+        assert_invoke_ok(result)
         assert not result.exception
 
     @my_vcr.use_cassette()
@@ -214,11 +182,7 @@
         result = cli_fs_runner.invoke(
             cli, ["-v", "secret", "scan", "path", "file1", "file2", "-r", "-y"]
         )
-<<<<<<< HEAD
-        assert result.exit_code == 0, result.output
-=======
-        assert_invoke_ok(result)
->>>>>>> eb176f42
+        assert_invoke_ok(result)
         assert not result.exception
         assert "file1\n" in result.output
         assert "file2\n" in result.output
@@ -253,18 +217,14 @@
     def test_directory_abort(self, cli_fs_runner):
         self.create_files()
         result = cli_fs_runner.invoke(cli, ["scan", "path", "./", "-r"], input="n\n")
-<<<<<<< HEAD
-        assert result.exit_code == 0, result.output
-=======
-        assert_invoke_ok(result)
->>>>>>> eb176f42
+        assert_invoke_ok(result)
         assert not result.exception
 
     @my_vcr.use_cassette()
     def test_directory_yes(self, cli_fs_runner):
         self.create_files()
         result = cli_fs_runner.invoke(cli, ["scan", "path", "./", "-r", "-y"])
-        assert result.exit_code == 0, result.output
+        assert_invoke_ok(result)
         assert not result.exception
 
     @my_vcr.use_cassette()
@@ -273,7 +233,7 @@
         result = cli_fs_runner.invoke(
             cli, ["-v", "secret", "scan", "path", "./", "-r"], input="y\n"
         )
-        assert result.exit_code == 0, result.output
+        assert_invoke_ok(result)
         assert not result.exception
         assert "file1\n" in result.output
         assert self.path_line("dir/file2") in result.output
@@ -285,11 +245,7 @@
         result = cli_fs_runner.invoke(
             cli, ["-v", "secret", "scan", "path", "./", "-r"], input="n\n"
         )
-<<<<<<< HEAD
-        assert result.exit_code == 0, result.output
-=======
-        assert_invoke_ok(result)
->>>>>>> eb176f42
+        assert_invoke_ok(result)
         assert not result.exception
 
     @skipwindows
@@ -311,14 +267,10 @@
             ],
             input="n\n",
         )
-        assert result.exit_code == 0, result.output
+        assert_invoke_ok(result)
         assert "file1\n" not in result.output
         assert "dir/file2\n" not in result.output
         assert "dir/subdir/file3\n" in result.output
-<<<<<<< HEAD
-=======
-        assert_invoke_ok(result)
->>>>>>> eb176f42
         assert not result.exception
 
     @my_vcr.use_cassette()
@@ -361,68 +313,6 @@
         ), "not_committed files not should have been ignored"
         assert result.exception is None
 
-<<<<<<< HEAD
-=======
-    @skipwindows
-    def test_ignore_default_excludes(self, cli_fs_runner):
-        """
-        GIVEN a path scan
-        WHEN no options are passed
-        THEN ignored patterns by default should be used
-        """
-        path = create_normally_ignored_file()
-
-        result = cli_fs_runner.invoke(
-            cli, ["secret", "scan", "-v", "path", "--recursive", "."]
-        )
-        assert str(path) not in result.output
-        assert_invoke_ok(result)
-        assert result.exception is None
-
-    def test_ignore_default_excludes_with_configuration(self, cli_fs_runner):
-        """
-        GIVEN a path scan
-        WHEN ignore-default-excludes has been put to true in the configuration
-        THEN ignored patterns by default should NOT be used
-        """
-        path = create_normally_ignored_file()
-        local_config = Path(LOCAL_CONFIG_PATHS[0])
-        local_config.write_text("ignore-default-excludes: true")
-
-        with my_vcr.use_cassette("ignore_default_excludes_from_configuration"):
-            result = cli_fs_runner.invoke(
-                cli, ["secret", "scan", "-v", "path", "--recursive", "-y", "."]
-            )
-        assert str(path) in result.output
-        assert_invoke_ok(result)
-        assert result.exception is None
-
-    def test_ignore_default_excludes_with_flag(self, cli_fs_runner):
-        """
-        GIVEN a path scan
-        WHEN --ignore-default-excludes has been used
-        THEN ignored patterns by default should NOT be used
-        """
-        path = create_normally_ignored_file()
-
-        with my_vcr.use_cassette("ignore_default_excludes_from_flag"):
-            result = cli_fs_runner.invoke(
-                cli,
-                [
-                    "secret",
-                    "scan",
-                    "-v",
-                    "--ignore-default-excludes",
-                    "path",
-                    "--recursive",
-                    ".",
-                ],
-            )
-        assert str(path) in result.output
-        assert_invoke_ok(result)
-        assert result.exception is None
-
->>>>>>> eb176f42
     @pytest.mark.parametrize(
         "ignored_detectors, nb_secret",
         [
