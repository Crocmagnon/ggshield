import os
import platform
from os.path import dirname, join, realpath
from pathlib import Path
from typing import Any

import pytest
import vcr
<<<<<<< HEAD
import yaml
from click.testing import CliRunner
=======
from click.testing import CliRunner, Result
>>>>>>> eb176f42
from pygitguardian import GGClient
from pygitguardian.models import ScanResult
from requests.utils import DEFAULT_CA_BUNDLE_PATH, extract_zipped_paths

from ggshield.core.cache import Cache


os.environ.setdefault("PYTHONBREAKPOINT", "ipdb.set_trace")


skipwindows = pytest.mark.skipif(
    platform.system() == "Windows" and not os.environ.get("DISABLE_SKIPWINDOWS"),
    reason="Skipped on Windows for now, define DISABLE_SKIPWINDOWS environment variable to unskip",
)


def is_macos():
    return platform.system() == "Darwin"


DATA_PATH = Path(__file__).parent.absolute() / "data"


_MULTIPLE_SECRETS_PATCH = """@@ -0,0 +1,2 @@
+FacebookAppKeys :
+String docker run --name geonetwork -d \
            -p 8080:8080 -e MYSQL_HOST=google.com \
            -e MYSQL_PORT=5434 -e MYSQL_USERNAME=root \
            -e MYSQL_PASSWORD=m42ploz2wd geonetwork
"""

_MULTIPLE_SECRETS = (
    """diff --git a/test.txt b/test.txt
new file mode 100644
index 0000000..b80e3df
--- /dev/null
+++ b/test
"""
    + _MULTIPLE_SECRETS_PATCH
)

_MULTIPLE_SECRETS_SCAN_RESULT = ScanResult.SCHEMA.load(
    {
        "policy_break_count": 1,
        "policies": ["Secrets detection", "File extensions", "Filenames"],
        "policy_breaks": [
            {
                "type": "MySQL Assignment",
                "policy": "Secrets detection",
                "matches": [
                    {
                        "type": "host",
                        "match": "google.com",
                        "index_start": 114,
                        "index_end": 123,
                        "line_start": 3,
                        "line_end": 3,
                    },
                    {
                        "type": "port",
                        "match": "5434",
                        "index_start": 151,
                        "index_end": 154,
                        "line_start": 3,
                        "line_end": 3,
                    },
                    {
                        "type": "username",
                        "match": "root",
                        "index_start": 174,
                        "index_end": 177,
                        "line_start": 3,
                        "line_end": 3,
                    },
                    {
                        "type": "password",
                        "match": "m42ploz2wd",
                        "index_start": 209,
                        "index_end": 218,
                        "line_start": 3,
                        "line_end": 3,
                    },
                ],
            }
        ],
    }
)

# This long token is a test token, always reported as an uncheckable secret
GG_TEST_TOKEN = (
    "8a784aab7090f6a4ba3b9f7a6594e2e727007a26590b58ed314e4b9ed4536479sRZlRup3xvtMVfiHWA"
    "anbe712Jtc3nY8veZux5raL1bhpaxiv0rfyhFoAIMZUCh2Njyk7gRVsSQFPrEphSJnxa16SIdWKb03sRft"
    "770LUTTYTAy3IM18A7Su4HjiHlGA9ihLj9ou3luadfRAATlKH6kAZwTw289Kq9uip67zxyWkUJdh6PTeFp"
    "MgCh3AhHcZ21VeZHlu12345"
)

# This is another test token, this one is always report as a valid secret
GG_VALID_TOKEN = "ggtt-v-12345azert"  # ggignore

UNCHECKED_SECRET = (
    "diff --git a/test.txt b/test.txt\n"
    "new file mode 100644\n"
    "index 0000000..b80e3df\n"
    "--- /dev/null\n"
    "+++ b/test\n"
    "@@ -0,0 +2 @@\n"
    "+# gg token\n"
    f'+apikey = "{GG_TEST_TOKEN}";\n'
)

VALID_SECRET = (
    "diff --git a/test.txt b/test.txt\n"
    "new file mode 100644\n"
    "index 0000000..b80e3df\n"
    "--- /dev/null\n"
    "+++ b/test\n"
    "@@ -0,0 +2 @@\n"
    "+# gg token\n"
    f'+apikey = "{GG_VALID_TOKEN}";\n'
)

_SIMPLE_SECRET = UNCHECKED_SECRET

_SIMPLE_SECRET_TOKEN = "368ac3edf9e850d1c0ff9d6c526496f8237ddf91"
_SIMPLE_SECRET_PATCH = f"""@@ -0,0 +1 @@
+github_token: {_SIMPLE_SECRET_TOKEN}
"""
_SIMPLE_SECRET_PATCH_SCAN_RESULT = ScanResult.SCHEMA.load(
    {
        "policies": ["File extensions", "Filenames", "Secrets detection"],
        "policy_breaks": [
            {
                "type": "GitHub Token",
                "policy": "Secrets Detection",
                "matches": [
                    {
                        "match": _SIMPLE_SECRET_TOKEN,
                        "type": "apikey",
                        "index_start": 29,
                        "index_end": 69,
                    }
                ],
            }
        ],
        "policy_break_count": 1,
    }
)

_SIMPLE_SECRET_WITH_FILENAME_PATCH_SCAN_RESULT = ScanResult.SCHEMA.load(
    {
        "policies": ["File extensions", "Filenames", "Secrets detection"],
        "policy_breaks": [
            {
                "type": ".env",
                "policy": "Filenames",
                "matches": [{"type": "filename", "match": ".env"}],
            },
            {
                "type": "GitHub Token",
                "policy": "Secrets Detection",
                "matches": [
                    {
                        "match": _SIMPLE_SECRET_TOKEN,  # noqa
                        "type": "apikey",
                        "index_start": 29,
                        "index_end": 69,
                    }
                ],
            },
        ],
        "policy_break_count": 2,
    }
)

_MULTI_SECRET_ONE_LINE_PATCH = """@@ -0,0 +1 @@
+FacebookAppId = 294790898041575; FacebookAppSecret = ce3f9f0362bbe5ab01dfc8ee565e4372;

"""

_MULTI_SECRET_ONE_LINE_PATCH_SCAN_RESULT = ScanResult.SCHEMA.load(
    {
        "policies": ["File extensions", "Filenames", "Secrets detection"],
        "policy_breaks": [
            {
                "type": "Facebook Access Tokens",
                "policy": "Secrets Detection",
                "matches": [
                    {
                        "match": "294790898041575",
                        "index_start": 31,
                        "index_end": 46,
                        "type": "client_id",
                    },
                    {
                        "match": "ce3f9f0362bbe5ab01dfc8ee565e4372",
                        "index_start": 68,
                        "index_end": 100,
                        "type": "client_secret",
                    },
                ],
            }
        ],
        "policy_break_count": 1,
    }
)


_MULTI_SECRET_ONE_LINE_PATCH_OVERLAY = """@@ -0,0 +1 @@
+Facebook = 294790898041575 | ce3f9f0362bbe5ab01dfc8ee565e4372;

"""

_MULTI_SECRET_ONE_LINE_PATCH_OVERLAY_SCAN_RESULT = ScanResult.SCHEMA.load(
    {
        "policies": ["File extensions", "Filenames", "Secrets detection"],
        "policy_breaks": [
            {
                "type": "Facebook Access Tokens",
                "policy": "Secrets Detection",
                "matches": [
                    {
                        "match": "294790898041575",
                        "index_start": 26,
                        "index_end": 41,
                        "type": "client_id",
                    },
                    {
                        "match": "ce3f9f0362bbe5ab01dfc8ee565e4372",
                        "index_start": 44,
                        "index_end": 76,
                        "type": "client_secret",
                    },
                ],
            }
        ],
        "policy_break_count": 1,
    }
)

_MULTI_SECRET_TWO_LINES_PATCH = """@@ -0,0 +2 @@
+FacebookAppId = 294790898041575;
+FacebookAppSecret = ce3f9f0362bbe5ab01dfc8ee565e4372;

"""

_MULTI_SECRET_TWO_LINES_PATCH_SCAN_RESULT = ScanResult.SCHEMA.load(
    {
        "policies": ["File extensions", "Filenames", "Secrets detection"],
        "policy_breaks": [
            {
                "type": "Facebook Access Tokens",
                "policy": "Secrets Detection",
                "matches": [
                    {
                        "match": "294790898041575",
                        "index_start": 31,
                        "index_end": 46,
                        "type": "client_id",
                    },
                    {
                        "match": "ce3f9f0362bbe5ab01dfc8ee565e4372",
                        "index_start": 69,
                        "index_end": 101,
                        "type": "client_secret",
                    },
                ],
            }
        ],
        "policy_break_count": 1,
    }
)

_MULTILINE_SECRET = """-----BEGIN RSA PRIVATE KEY-----
+MIIBOgIBAAJBAIIRkYjxjE3KIZiEc8k4sWWGNsPYRNE0u0bl5oFVApPLm+uXQ/4l
+bKO9LFtMiVPy700oMWLScwAN5OAiqVLMvHUCAwEAAQJANLr8nmEWuV6t2hAwhK5I
+NNmBkEo4M/xFxEtl9J7LKbE2gtNrlCQiJlPP1EMhwAjDOzQcJ3lgFB28dkqH5rMW
+TQIhANrCE7O+wlCKe0WJqQ3lYlHG91XWyGVgfExJwBDsAD9LAiEAmDY5OSsH0n2A
+22tthkAvcN1s66lG+0DztOVJ4QLI2z8CIBPeDGwGpx8pdIicN/5LFuLWbyAcoZaT
+bLaA/DCNPniBAiA0l//bzg+M3srIhm04xzLdR9Vb9IjPRlkvN074zdKDVwIhAKJb
+RF3C+CMFb0wXme/ovcDeM1+3W/UmSHYUW4b3WYq4
+-----END RSA PRIVATE KEY-----"""

_SIMPLE_SECRET_MULTILINE_PATCH_SCAN_RESULT = ScanResult.SCHEMA.load(
    {
        "policies": ["File extensions", "Filenames", "Secrets detection"],
        "policy_breaks": [
            {
                "type": "RSA Private Key",
                "policy": "Secrets Detection",
                "matches": [
                    {
                        "match": _MULTILINE_SECRET,  # noqa
                        "index_start": 42,
                        "index_end": 543,
                        "type": "apikey",
                    }
                ],
            }
        ],
        "policy_break_count": 1,
    }
)

_SIMPLE_SECRET_MULTILINE_PATCH = (
    """@@ -0,0 +1,29 @@
+PrivateKeyRsa:
+- text: """
    + _MULTILINE_SECRET
)


_ONE_LINE_AND_MULTILINE_PATCH_SCAN_RESULT = ScanResult.SCHEMA.load(
    {
        "policy_breaks": [
            {
                "type": "Facebook Access Tokens",
                "policy": "Secrets Detection",
                "matches": [
                    {
                        "match": "294790898041573",
                        "line_start": 2,
                        "line_end": 2,
                        "index_start": 34,
                        "index_end": 49,
                        "type": "client_id",
                    },
                    {
                        "match": "ce3f9f0362bbe5ab01dfc8ee565e4371",
                        "line_start": 2,
                        "line_end": 2,
                        "index_start": 52,
                        "index_end": 84,
                        "type": "client_secret",
                    },
                ],
            },
            {
                "type": "RSA Private Key",
                "policy": "Secrets detection",
                "matches": [
                    {
                        "line_start": 2,
                        "match": _MULTILINE_SECRET,
                        "index_start": 86,
                        "index_end": 585,
                        "type": "apikey",
                        "line_end": 10,
                    }
                ],
            },
            {
                "type": "SendGrid Key",
                "policy": "Secrets detection",
                "matches": [
                    {
                        "line_start": 10,
                        "match": "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",  # noqa
                        "index_start": 594,
                        "index_end": 662,
                        "type": "apikey",
                        "line_end": 10,
                    }
                ],
            },
        ],
        "policies": ["Filenames", "File extensions", "Secrets detection"],
        "policy_break_count": 2,
    }
)

_ONE_LINE_AND_MULTILINE_PATCH_CONTENT = """@@ -0,0 +1,29 @@
+FacebookAppKeys: 294790898041573 / ce3f9f0362bbe5ab01dfc8ee565e4371 -----BEGIN RSA PRIVATE KEY-----
+MIIBOgIBAAJBAIIRkYjxjE3KIZiEc8k4sWWGNsPYRNE0u0bl5oFVApPLm+uXQ/4l
+bKO9LFtMiVPy700oMWLScwAN5OAiqVLMvHUCAwEAAQJANLr8nmEWuV6t2hAwhK5I
+NNmBkEo4M/xFxEtl9J7LKbE2gtNrlCQiJlPP1EMhwAjDOzQcJ3lgFB28dkqH5rMW
+TQIhANrCE7O+wlCKe0WJqQ3lYlHG91XWyGVgfExJwBDsAD9LAiEAmDY5OSsH0n2A
+22tthkAvcN1s66lG+0DztOVJ4QLI2z8CIBPeDGwGpx8pdIicN/5LFuLWbyAcoZaT
+bLaA/DCNPniBAiA0l//bzg+M3srIhm04xzLdR9Vb9IjPRlkvN074zdKDVwIhAKJb
+RF3C+CMFb0wXme/ovcDeM1+3W/UmSHYUW4b3WYq4
+-----END RSA PRIVATE KEY----- token: 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
"""  # noqa

_ONE_LINE_AND_MULTILINE_PATCH = (
    """diff --git a/test.txt b/test.txt
new file mode 100644
index 0000000..b80e3df
--- /dev/null
+++ b/test
"""
    + _ONE_LINE_AND_MULTILINE_PATCH_CONTENT
)

_NO_SECRET = (
    "diff --git a/test.txt b/test.txt\n"
    "new file mode 100644\n"
    "index 0000000..b80e3df\n"
    "--- /dev/null\n"
    "+++ b/test\n"
    "@@ -0,0 +1 @@\n"
    "+this is a patch without secret\n"
)


_SECRET_RAW_FILE = '+sg_key = "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";\n'

_SINGLE_ADD_PATCH = (
    "diff --git a/test b/test\n"
    "new file mode 100644\n"
    "index 0000000..3c9af3f\n"
    "--- /dev/null\n"
    "+++ b/test\n"
    "@@ -0,0 +1 @@\n"
    '+sg_key = "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";\n'  # noqa
)

_SINGLE_MOVE_PATCH = (
    "diff --git a/test b/test\n"
    "index 3c9af3f..b0ce1c7 100644\n"
    "--- a/test\n"
    "+++ b/test\n"
    "@@ -1 +1,2 @@\n"
    "+something\n"
    ' sg_key = "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";\n'
)

_SINGLE_DELETE_PATCH = (
    "diff --git a/test b/test\n"
    "index b0ce1c7..deba01f 100644\n"
    "--- a/test\n"
    "+++ b/test\n"
    "@@ -1,2 +1 @@\n"
    " something\n"
    '-sg_key = "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";\n'  # noqa
)
_PATCH_WITH_NONEWLINE_BEFORE_SECRET = """
diff --git a/artifactory b/artifactory
index 2ace9c7..4c7699d 100644
--- a/artifactory
+++ b/artifactory
@@ -1,3 +1,3 @@
 some line
 some other line
-deleted line
\\ No newline at end of file
+sg_key = "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"
\\ No newline at end of file
"""

_IAC_SINGLE_VULNERABILITY = """
resource "aws_alb_listener" "bad_example" {
  protocol = "HTTP"
}
"""

_IAC_MULTIPLE_VULNERABILITIES = """
resource "aws_security_group" "bad_example" {
  egress {
    cidr_blocks = ["0.0.0.0/0"]
  }
}

 resource "aws_security_group_rule" "bad_example" {
  type = "ingress"
  cidr_blocks = ["0.0.0.0/0"]
}

"""

_IAC_NO_VULNERABILITIES = """
resource "aws_network_acl_rule" "bad_example" {
  egress         = false
  protocol       = "tcp"
  from_port      = 22
  to_port        = 22
  rule_action    = "allow"
  cidr_block     = "12.13.14.15"
}
"""

my_vcr = vcr.VCR(
    cassette_library_dir=join(dirname(realpath(__file__)), "cassettes"),
    path_transformer=vcr.VCR.ensure_suffix(".yaml"),
    decode_compressed_response=True,
    ignore_localhost=True,
    match_on=["method", "url"],
    serializer="yaml",
    record_mode="once",
    filter_headers=["Authorization"],
)


@pytest.fixture(scope="session")
def client() -> GGClient:
    api_key = os.getenv("TEST_GITGUARDIAN_API_KEY", "1234567890")
    base_uri = os.getenv("TEST_GITGUARDIAN_API_URL", "https://api.gitguardian.com")
    return GGClient(api_key, base_uri)


@pytest.fixture(scope="session")
def cache() -> Cache:
    c = Cache()
    c.purge()
    return c


@pytest.fixture()
def cli_runner():
    os.environ["GITGUARDIAN_API_KEY"] = os.getenv(
        "TEST_GITGUARDIAN_API_KEY", "1234567890"
    )
    return CliRunner()


@pytest.fixture(scope="function")
def cli_fs_runner(cli_runner):
    with cli_runner.isolated_filesystem():
        yield cli_runner


@pytest.fixture(scope="function")
def isolated_fs(fs):
    # isolate fs but include CA bundle for https validation
    fs.add_real_directory(os.path.dirname(extract_zipped_paths(DEFAULT_CA_BUNDLE_PATH)))
    # add cassettes dir
    cassettes_dir = join(dirname(realpath(__file__)), "cassettes")
    fs.add_real_directory(cassettes_dir)


<<<<<<< HEAD
def write_text(filename: str, content: str):
    """Create a text file named `filename` with content `content.
    Create any missing dirs if necessary."""
    path = Path(filename)
    path.parent.mkdir(parents=True, exist_ok=True)
    path.write_text(content)


def write_yaml(filename: str, data: Any):
    """Save data as a YAML file in `filename`, using `write_text()`"""
    write_text(filename, yaml.dump(data))
=======
def assert_invoke_exited_with(result: Result, exit_code: int):
    msg = f"""
    Expected code {exit_code}, got {result.exit_code}.

    stdout:
    {result.stdout}

    stderr:
    {result.stderr if result.stderr_bytes is not None else ""}
    """
    assert result.exit_code == exit_code, msg


def assert_invoke_ok(result: Result):
    assert_invoke_exited_with(result, 0)
>>>>>>> eb176f42
<|MERGE_RESOLUTION|>--- conflicted
+++ resolved
@@ -6,12 +6,8 @@
 
 import pytest
 import vcr
-<<<<<<< HEAD
 import yaml
-from click.testing import CliRunner
-=======
 from click.testing import CliRunner, Result
->>>>>>> eb176f42
 from pygitguardian import GGClient
 from pygitguardian.models import ScanResult
 from requests.utils import DEFAULT_CA_BUNDLE_PATH, extract_zipped_paths
@@ -540,7 +536,6 @@
     fs.add_real_directory(cassettes_dir)
 
 
-<<<<<<< HEAD
 def write_text(filename: str, content: str):
     """Create a text file named `filename` with content `content.
     Create any missing dirs if necessary."""
@@ -552,7 +547,8 @@
 def write_yaml(filename: str, data: Any):
     """Save data as a YAML file in `filename`, using `write_text()`"""
     write_text(filename, yaml.dump(data))
-=======
+
+
 def assert_invoke_exited_with(result: Result, exit_code: int):
     msg = f"""
     Expected code {exit_code}, got {result.exit_code}.
@@ -567,5 +563,4 @@
 
 
 def assert_invoke_ok(result: Result):
-    assert_invoke_exited_with(result, 0)
->>>>>>> eb176f42
+    assert_invoke_exited_with(result, 0)